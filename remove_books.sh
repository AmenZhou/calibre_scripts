#!/usr/bin/env bash

# Define the search query for invalid formats
<<<<<<< HEAD
SEARCH_QUERY="not format:PDF and not format:EPUB and not format:MOBI and not format:AZW3 and not format:FB2 and not format:CBZ and not format:CBR and not format:DJVU and not format:BBE"
=======
SEARCH_QUERY="not format:PDF and not format:EPUB and not format:MOBI and not format:AZW3 and not format:FB2 and not format:CBZ and not format:CBR and not format:LIT"
>>>>>>> 278b318c

# Fetch the list of book IDs matching the search query
mapfile -t book_ids < <(calibredb list --search "$SEARCH_QUERY" --fields id | awk 'NR>1 {print $1}')

# Check if any books were found
if [[ ${#book_ids[@]} -eq 0 ]]; then
    echo "[INFO] No books found matching the criteria."
    exit 0
fi

echo "[INFO] Found ${#book_ids[@]} books to delete."

# Delete books in batches for better performance
BATCH_SIZE=10
for ((i=0; i<${#book_ids[@]}; i+=BATCH_SIZE)); do
    batch=("${book_ids[@]:i:BATCH_SIZE}")
    echo "[INFO] Deleting batch $((i / BATCH_SIZE + 1))..."
    calibredb remove "${batch[@]}"
done

echo "[INFO] All invalid books have been deleted."<|MERGE_RESOLUTION|>--- conflicted
+++ resolved
@@ -1,11 +1,7 @@
 #!/usr/bin/env bash
 
 # Define the search query for invalid formats
-<<<<<<< HEAD
-SEARCH_QUERY="not format:PDF and not format:EPUB and not format:MOBI and not format:AZW3 and not format:FB2 and not format:CBZ and not format:CBR and not format:DJVU and not format:BBE"
-=======
-SEARCH_QUERY="not format:PDF and not format:EPUB and not format:MOBI and not format:AZW3 and not format:FB2 and not format:CBZ and not format:CBR and not format:LIT"
->>>>>>> 278b318c
+SEARCH_QUERY="not format:PDF and not format:EPUB and not format:MOBI and not format:AZW3 and not format:FB2 and not format:CBZ and not format:CBR and not format:DJVU and not format:BBE and not format:LIT"
 
 # Fetch the list of book IDs matching the search query
 mapfile -t book_ids < <(calibredb list --search "$SEARCH_QUERY" --fields id | awk 'NR>1 {print $1}')
