--- conflicted
+++ resolved
@@ -45,7 +45,6 @@
 # Step 2: Rename files based on detected format
 IFS=$'\n'
 find "$DEST_DIR" -type f ! -path "$SUCCESS_DIR/*" | while IFS= read -r f; do
-<<<<<<< HEAD
     if [[ -f "$f" ]]; then
         type=$(file -b "$f")
         filename="$(dirname "$f")/$(basename "$f" | sed 's/\.[^.]*$//')"
@@ -75,6 +74,10 @@
                 mv "$f" "$filename.djvu"
                 echo "[INFO] Renamed '$f' -> '$filename.djvu' (Detected DjVu multiple page document)"
             fi
+       # Microsoft Reader eBook Data check
+        elif [[ ! "$f" =~ \.(lit|LIT)$ && $type == *"Microsoft Reader eBook Data, version 1"* ]]; then
+            mv "$f" "$filename.lit"
+            echo "[INFO] Renamed '$f' -> '$filename.lit' (Detected Microsoft Reader eBook)"
         elif grep -iq "<FictionBook" "$f"; then
             if [[ ! "$f" =~ \.(fb2|FB2)$ ]]; then
                 mv "$f" "$filename.fb2"
@@ -83,51 +86,6 @@
         else
             echo "[WARNING] Skipped '$f' (Unknown format)"
         fi
-=======
-  if [[ -f "$f" ]]; then
-    type=$(file -b "$f")
-    filename="$(dirname "$f")/$(basename "$f" | sed 's/\.[^.]*$//')"
-
-    # PDF check (ignore .PDF uppercase if it's correct extension)
-    if [[ ! "$f" =~ \.(pdf|PDF)$ && $type == *"PDF document"* ]]; then
-      mv "$f" "$filename.pdf"
-      echo "[INFO] Renamed '$f' -> '$filename.pdf' (Detected PDF)"
-
-    # EPUB check
-    elif [[ ! "$f" =~ \.(epub|EPUB)$ && $type == *"EPUB document"* ]]; then
-      mv "$f" "$filename.epub"
-      echo "[INFO] Renamed '$f' -> '$filename.epub' (Detected EPUB)"
-
-    # MOBI / PRC check
-    elif [[ $type == *"Mobipocket E-book"* ]]; then
-      # If file is .prc or .PRC
-      if [[ "$f" =~ \.(prc|PRC)$ ]]; then
-        mv "$f" "$filename.prc"
-        echo "[INFO] Renamed '$f' -> '$filename.prc' (Detected PRC)"
-      elif [[ ! "$f" =~ \.(mobi|MOBI)$ ]]; then
-        mv "$f" "$filename.mobi"
-        echo "[INFO] Renamed '$f' -> '$filename.mobi' (Detected MOBI)"
-      fi
-
-    # FictionBook checks
-    elif [[ ! "$f" =~ \.(fb2|FB2)$ && ($type == *"FictionBook document"* || $type == *"application/x-fictionbook+xml"*) ]]; then
-      mv "$f" "$filename.fb2"
-      echo "[INFO] Renamed '$f' -> '$filename.fb2' (Detected FictionBook)"
-    elif grep -iq "<FictionBook" "$f"; then
-      # If we find the FictionBook XML marker
-      if [[ ! "$f" =~ \.(fb2|FB2)$ ]]; then
-        mv "$f" "$filename.fb2"
-        echo "[INFO] Renamed '$f' -> '$filename.fb2' (Detected FictionBook XML)"
-      fi
-
-     # Microsoft Reader eBook Data check
-    elif [[ ! "$f" =~ \.(lit|LIT)$ && $type == *"Microsoft Reader eBook Data, version 1"* ]]; then
-      mv "$f" "$filename.lit"
-      echo "[INFO] Renamed '$f' -> '$filename.lit' (Detected Microsoft Reader eBook)"
-
-    else
-      echo "[WARNING] Skipped '$f' (Unknown format)"
->>>>>>> 278b318c
     fi
 done
 IFS=$' \t\n'
@@ -136,37 +94,7 @@
 
 ###############################################################################
 # Step 3: Process books in batches and add them to Calibre
-<<<<<<< HEAD
-mapfile -t book_list < <(find "$DEST_DIR" -type f \( -iname "*.pdf" -o -iname "*.epub" -o -iname "*.mobi" -o -iname "*.azw3" -o -iname "*.fb2" -o -iname "*.cbz" -o -iname "*.cbr" -o -iname "*.bbe" -o -iname "*.djvu" \) -not -path "$SUCCESS_DIR/*")
-=======
-
-###############################################################################
-# Step 3: Process books in batches and add them to Calibre
-# Step 3: Process books in batches and add them to Calibre
-# #!/usr/bin/env bash
-
-# Define directories
-DEST_DIR="./"
-FAILED_DIR="./failed"
-SUCCESS_DIR="./success"
-LOG_FILE="failed_additions.log"
-mkdir -p "$DEST_DIR" "$FAILED_DIR" "$SUCCESS_DIR"
-
-BATCH_SIZE=100  # Number of books per batch
-TIMEOUT_DURATION=300  # Timeout in seconds per batch
-
-###############################################################################
-echo "===== Processing Started: Renaming and Importing Books ====="
-
-###############################################################################
-
-###############################################################################
-# Step 3: Process books in batches and add them to Calibre
-
-###############################################################################
-# Step 3: Process books in batches and add them to Calibre
-mapfile -t book_list < <(find "$DEST_DIR" -type f \( -iname "*.pdf" -o -iname "*.epub" -o -iname "*.mobi" -o -iname "*.azw3" -o -iname "*.fb2" -o -iname "*.cbz" -o -iname "*.cbr" -o -iname "*.lit" \) -not -path "$SUCCESS_DIR/*" )
->>>>>>> 278b318c
+mapfile -t book_list < <(find "$DEST_DIR" -type f \( -iname "*.pdf" -o -iname "*.epub" -o -iname "*.mobi" -o -iname "*.azw3" -o -iname "*.fb2" -o -iname "*.cbz" -o -iname "*.cbr" -o -iname "*.bbe" -o -iname "*.djvu" -o -iname "*.lit" \) -not -path "$SUCCESS_DIR/*")
 
 echo "[INFO] Found ${#book_list[@]} ebook files to process."
 
